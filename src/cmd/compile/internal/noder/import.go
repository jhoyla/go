--- conflicted
+++ resolved
@@ -7,10 +7,7 @@
 import (
 	"errors"
 	"fmt"
-<<<<<<< HEAD
 	"io"
-=======
->>>>>>> 063c72f0
 	"os"
 	pathpkg "path"
 	"runtime"
@@ -179,17 +176,17 @@
 
 // TODO(mdempsky): Return an error instead.
 func importfile(decl *syntax.ImportDecl) *types.Pkg {
-<<<<<<< HEAD
+	if decl.Path.Kind != syntax.StringLit {
+		base.Errorf("import path must be a string")
+		return nil
+	}
+
 	path, err := strconv.Unquote(decl.Path.Value)
 	if err != nil {
-=======
-	if decl.Path.Kind != syntax.StringLit {
->>>>>>> 063c72f0
 		base.Errorf("import path must be a string")
 		return nil
 	}
 
-<<<<<<< HEAD
 	if err := checkImportPath(path, false); err != nil {
 		base.Errorf("%s", err.Error())
 		return nil
@@ -201,44 +198,17 @@
 		return nil
 	}
 
-=======
-	path, err := strconv.Unquote(decl.Path.Value)
-	if err != nil {
-		base.Errorf("import path must be a string")
-		return nil
-	}
-
-	if err := checkImportPath(path, false); err != nil {
-		base.Errorf("%s", err.Error())
-		return nil
-	}
-
-	path, err = resolveImportPath(path)
-	if err != nil {
-		base.Errorf("%s", err)
-		return nil
-	}
-
->>>>>>> 063c72f0
 	importpkg := types.NewPkg(path, "")
 	if importpkg.Direct {
 		return importpkg // already fully loaded
 	}
 	importpkg.Direct = true
 	typecheck.Target.Imports = append(typecheck.Target.Imports, importpkg)
-<<<<<<< HEAD
 
 	if path == "unsafe" {
 		return importpkg // initialized with universe
 	}
 
-=======
-
-	if path == "unsafe" {
-		return importpkg // initialized with universe
-	}
-
->>>>>>> 063c72f0
 	f, err := openPackage(path)
 	if err != nil {
 		base.Errorf("could not import %q: %v", path, err)
