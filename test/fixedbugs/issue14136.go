// errorcheck

// Copyright 2016 The Go Authors. All rights reserved.
// Use of this source code is governed by a BSD-style
// license that can be found in the LICENSE file.

// Test that > 10 non-syntax errors on the same line
// don't lead to early exit. Specifically, here test
// that we see the initialization error for variable
// s.

package main

type T struct{}

func main() {
<<<<<<< HEAD
	t := T{X: 1, X: 1, X: 1, X: 1, X: 1, X: 1, X: 1, X: 1, X: 1, X: 1} // ERROR "unknown field 'X' in struct literal of type T|unknown field X"
	_ = t
	var s string = 1 // ERROR "cannot use 1|cannot convert"
	_ = s
=======
	t := T{X: 1, X: 1, X: 1, X: 1, X: 1, X: 1, X: 1, X: 1, X: 1, X: 1} // ERROR "unknown field 'X' in struct literal of type T|unknown field .*X.* in .*T.*"
	var s string = 1 // ERROR "cannot use 1|incompatible type"
>>>>>>> 4e8f681e
}<|MERGE_RESOLUTION|>--- conflicted
+++ resolved
@@ -14,13 +14,8 @@
 type T struct{}
 
 func main() {
-<<<<<<< HEAD
-	t := T{X: 1, X: 1, X: 1, X: 1, X: 1, X: 1, X: 1, X: 1, X: 1, X: 1} // ERROR "unknown field 'X' in struct literal of type T|unknown field X"
+	t := T{X: 1, X: 1, X: 1, X: 1, X: 1, X: 1, X: 1, X: 1, X: 1, X: 1} // ERROR "unknown field 'X' in struct literal of type T|unknown field .*X.* in .*T.*"
 	_ = t
-	var s string = 1 // ERROR "cannot use 1|cannot convert"
+	var s string = 1 // ERROR "cannot use 1|incompatible type|cannot convert"
 	_ = s
-=======
-	t := T{X: 1, X: 1, X: 1, X: 1, X: 1, X: 1, X: 1, X: 1, X: 1, X: 1} // ERROR "unknown field 'X' in struct literal of type T|unknown field .*X.* in .*T.*"
-	var s string = 1 // ERROR "cannot use 1|incompatible type"
->>>>>>> 4e8f681e
 }