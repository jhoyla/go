--- conflicted
+++ resolved
@@ -12,11 +12,7 @@
 	var x interface{}
 	switch t := x.(type) {
 	case 0:		// ERROR "type"
-<<<<<<< HEAD
 		t.x = 1
-		x.x = 1 // ERROR "type interface \{\}|reference to undefined field or method"
-=======
-		t.x = 1 // ERROR "type interface \{\}|reference to undefined field or method|interface with no methods"
->>>>>>> d0c0dc68
+		x.x = 1 // ERROR "type interface \{\}|reference to undefined field or method|interface with no methods"
 	}
 }